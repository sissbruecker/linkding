--- conflicted
+++ resolved
@@ -313,7 +313,6 @@
           </select>
         ''', html)
 
-<<<<<<< HEAD
     def test_apply_search_preferences(self):
         # no params
         response = self.client.post(reverse('bookmarks:archived'))
@@ -413,7 +412,7 @@
             'shared': BookmarkSearch.FILTER_SHARED_OFF,
             'unread': BookmarkSearch.FILTER_UNREAD_OFF,
         })
-=======
+
     def test_url_encode_bookmark_actions_url(self):
         url = reverse('bookmarks:archived') + '?q=%23foo'
         response = self.client.get(url)
@@ -422,5 +421,4 @@
         actions_form = soup.select('form.bookmark-actions')[0]
 
         self.assertEqual(actions_form.attrs['action'],
-                         '/bookmarks/archived/action?q=%23foo&return_url=%2Fbookmarks%2Farchived%3Fq%3D%2523foo')
->>>>>>> 4a2642f1
+                         '/bookmarks/archived/action?q=%23foo&return_url=%2Fbookmarks%2Farchived%3Fq%3D%2523foo')