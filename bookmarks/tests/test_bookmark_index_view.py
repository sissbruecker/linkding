import urllib.parse
from typing import List

from django.contrib.auth.models import User
from django.test import TestCase
from django.urls import reverse

from bookmarks.models import Bookmark, BookmarkSearch, Tag, UserProfile
from bookmarks.tests.helpers import BookmarkFactoryMixin, HtmlTestMixin, collapse_whitespace


class BookmarkIndexViewTestCase(TestCase, BookmarkFactoryMixin, HtmlTestMixin):

    def setUp(self) -> None:
        user = self.get_or_create_test_user()
        self.client.force_login(user)

    def assertVisibleBookmarks(self, response, bookmarks: List[Bookmark], link_target: str = '_blank'):
        soup = self.make_soup(response.content.decode())
        bookmark_list = soup.select_one(f'ul.bookmark-list[data-bookmarks-total="{len(bookmarks)}"]')
        self.assertIsNotNone(bookmark_list)

        bookmark_items = bookmark_list.select('li[ld-bookmark-item]')
        self.assertEqual(len(bookmark_items), len(bookmarks))

        for bookmark in bookmarks:
            bookmark_item = bookmark_list.select_one(
                f'li[ld-bookmark-item] a[href="{bookmark.url}"][target="{link_target}"]')
            self.assertIsNotNone(bookmark_item)

    def assertInvisibleBookmarks(self, response, bookmarks: List[Bookmark], link_target: str = '_blank'):
        soup = self.make_soup(response.content.decode())

        for bookmark in bookmarks:
            bookmark_item = soup.select_one(
                f'li[ld-bookmark-item] a[href="{bookmark.url}"][target="{link_target}"]')
            self.assertIsNone(bookmark_item)

    def assertVisibleTags(self, response, tags: List[Tag]):
        soup = self.make_soup(response.content.decode())
        tag_cloud = soup.select_one('div.tag-cloud')
        self.assertIsNotNone(tag_cloud)

        tag_items = tag_cloud.select('a[data-is-tag-item]')
        self.assertEqual(len(tag_items), len(tags))

        tag_item_names = [tag_item.text.strip() for tag_item in tag_items]

        for tag in tags:
            self.assertTrue(tag.name in tag_item_names)

    def assertInvisibleTags(self, response, tags: List[Tag]):
        soup = self.make_soup(response.content.decode())
        tag_items = soup.select('a[data-is-tag-item]')

        tag_item_names = [tag_item.text.strip() for tag_item in tag_items]

        for tag in tags:
            self.assertFalse(tag.name in tag_item_names)

    def assertSelectedTags(self, response, tags: List[Tag]):
        soup = self.make_soup(response.content.decode())
        selected_tags = soup.select_one('p.selected-tags')
        self.assertIsNotNone(selected_tags)

        tag_list = selected_tags.select('a')
        self.assertEqual(len(tag_list), len(tags))

        for tag in tags:
            self.assertTrue(tag.name in selected_tags.text, msg=f'Selected tags do not contain: {tag.name}')

    def assertEditLink(self, response, url):
        html = response.content.decode()
        self.assertInHTML(f'''
            <a href="{url}">Edit</a>        
        ''', html)

    def assertBulkActionForm(self, response, url: str):
        html = collapse_whitespace(response.content.decode())
        needle = collapse_whitespace(f'''
            <form class="bookmark-actions"
                action="{url}"
                method="post" autocomplete="off">
        ''')
        self.assertIn(needle, html)

    def test_should_list_unarchived_and_user_owned_bookmarks(self):
        other_user = User.objects.create_user('otheruser', 'otheruser@example.com', 'password123')
        visible_bookmarks = self.setup_numbered_bookmarks(3)
        invisible_bookmarks = [
            self.setup_bookmark(is_archived=True),
            self.setup_bookmark(user=other_user),
        ]

        response = self.client.get(reverse('bookmarks:index'))

        self.assertVisibleBookmarks(response, visible_bookmarks)
        self.assertInvisibleBookmarks(response, invisible_bookmarks)

    def test_should_list_bookmarks_matching_query(self):
        visible_bookmarks = self.setup_numbered_bookmarks(3, prefix='foo')
        invisible_bookmarks = self.setup_numbered_bookmarks(3, prefix='bar')

        response = self.client.get(reverse('bookmarks:index') + '?q=foo')

        self.assertVisibleBookmarks(response, visible_bookmarks)
        self.assertInvisibleBookmarks(response, invisible_bookmarks)

    def test_should_list_tags_for_unarchived_and_user_owned_bookmarks(self):
        other_user = User.objects.create_user('otheruser', 'otheruser@example.com', 'password123')
        visible_bookmarks = self.setup_numbered_bookmarks(3, with_tags=True)
        archived_bookmarks = self.setup_numbered_bookmarks(3, with_tags=True, archived=True, tag_prefix='archived')
        other_user_bookmarks = self.setup_numbered_bookmarks(3, with_tags=True, user=other_user, tag_prefix='otheruser')

        visible_tags = self.get_tags_from_bookmarks(visible_bookmarks)
        invisible_tags = self.get_tags_from_bookmarks(archived_bookmarks + other_user_bookmarks)

        response = self.client.get(reverse('bookmarks:index'))

        self.assertVisibleTags(response, visible_tags)
        self.assertInvisibleTags(response, invisible_tags)

    def test_should_list_tags_for_bookmarks_matching_query(self):
        visible_bookmarks = self.setup_numbered_bookmarks(3, with_tags=True, prefix='foo', tag_prefix='foo')
        invisible_bookmarks = self.setup_numbered_bookmarks(3, with_tags=True, prefix='bar', tag_prefix='bar')

        visible_tags = self.get_tags_from_bookmarks(visible_bookmarks)
        invisible_tags = self.get_tags_from_bookmarks(invisible_bookmarks)

        response = self.client.get(reverse('bookmarks:index') + '?q=foo')

        self.assertVisibleTags(response, visible_tags)
        self.assertInvisibleTags(response, invisible_tags)

    def test_should_list_bookmarks_and_tags_for_search_preferences(self):
        user_profile = self.user.profile
        user_profile.search_preferences = {
            'unread': BookmarkSearch.FILTER_UNREAD_YES,
        }
        user_profile.save()

        unread_bookmarks = self.setup_numbered_bookmarks(3, unread=True, with_tags=True, prefix='unread',
                                                         tag_prefix='unread')
        read_bookmarks = self.setup_numbered_bookmarks(3, unread=False, with_tags=True, prefix='read',
                                                       tag_prefix='read')

        unread_tags = self.get_tags_from_bookmarks(unread_bookmarks)
        read_tags = self.get_tags_from_bookmarks(read_bookmarks)

        response = self.client.get(reverse('bookmarks:index'))
        self.assertVisibleBookmarks(response, unread_bookmarks)
        self.assertInvisibleBookmarks(response, read_bookmarks)
        self.assertVisibleTags(response, unread_tags)
        self.assertInvisibleTags(response, read_tags)

    def test_should_display_selected_tags_from_query(self):
        tags = [
            self.setup_tag(),
            self.setup_tag(),
            self.setup_tag(),
            self.setup_tag(),
            self.setup_tag(),
        ]
        self.setup_bookmark(tags=tags)

        response = self.client.get(reverse('bookmarks:index') + f'?q=%23{tags[0].name}+%23{tags[1].name.upper()}')

        self.assertSelectedTags(response, [tags[0], tags[1]])

    def test_should_not_display_search_terms_from_query_as_selected_tags_in_strict_mode(self):
        tags = [
            self.setup_tag(),
            self.setup_tag(),
            self.setup_tag(),
            self.setup_tag(),
            self.setup_tag(),
        ]
        self.setup_bookmark(title=tags[0].name, tags=tags)

        response = self.client.get(reverse('bookmarks:index') + f'?q={tags[0].name}+%23{tags[1].name.upper()}')

        self.assertSelectedTags(response, [tags[1]])

    def test_should_display_search_terms_from_query_as_selected_tags_in_lax_mode(self):
        self.user.profile.tag_search = UserProfile.TAG_SEARCH_LAX
        self.user.profile.save()

        tags = [
            self.setup_tag(),
            self.setup_tag(),
            self.setup_tag(),
            self.setup_tag(),
            self.setup_tag(),
        ]
        self.setup_bookmark(tags=tags)

        response = self.client.get(reverse('bookmarks:index') + f'?q={tags[0].name}+%23{tags[1].name.upper()}')

        self.assertSelectedTags(response, [tags[0], tags[1]])

    def test_should_open_bookmarks_in_new_page_by_default(self):
        visible_bookmarks = self.setup_numbered_bookmarks(3)

        response = self.client.get(reverse('bookmarks:index'))

        self.assertVisibleBookmarks(response, visible_bookmarks, '_blank')

    def test_should_open_bookmarks_in_same_page_if_specified_in_user_profile(self):
        user = self.get_or_create_test_user()
        user.profile.bookmark_link_target = UserProfile.BOOKMARK_LINK_TARGET_SELF
        user.profile.save()

        visible_bookmarks = self.setup_numbered_bookmarks(3)

        response = self.client.get(reverse('bookmarks:index'))

        self.assertVisibleBookmarks(response, visible_bookmarks, '_self')

    def test_edit_link_return_url_respects_search_options(self):
        bookmark = self.setup_bookmark(title='foo')
        edit_url = reverse('bookmarks:edit', args=[bookmark.id])
        base_url = reverse('bookmarks:index')

        # without query params
        return_url = urllib.parse.quote(base_url)
        url = f'{edit_url}?return_url={return_url}'

        response = self.client.get(base_url)
        self.assertEditLink(response, url)

        # with query
        url_params = '?q=foo'
        return_url = urllib.parse.quote(base_url + url_params)
        url = f'{edit_url}?return_url={return_url}'

        response = self.client.get(base_url + url_params)
        self.assertEditLink(response, url)

        # with query and sort and page
        url_params = '?q=foo&sort=title_asc&page=2'
        return_url = urllib.parse.quote(base_url + url_params)
        url = f'{edit_url}?return_url={return_url}'

        response = self.client.get(base_url + url_params)
        self.assertEditLink(response, url)

    def test_bulk_edit_respects_search_options(self):
        action_url = reverse('bookmarks:index.action')
        base_url = reverse('bookmarks:index')

        # without params
        return_url = urllib.parse.quote_plus(base_url)
        url = f'{action_url}?return_url={return_url}'

        response = self.client.get(base_url)
        self.assertBulkActionForm(response, url)

        # with query
        url_params = '?q=foo'
        return_url = urllib.parse.quote_plus(base_url + url_params)
        url = f'{action_url}?q=foo&return_url={return_url}'

        response = self.client.get(base_url + url_params)
        self.assertBulkActionForm(response, url)

        # with query and sort
        url_params = '?q=foo&sort=title_asc'
        return_url = urllib.parse.quote_plus(base_url + url_params)
        url = f'{action_url}?q=foo&sort=title_asc&return_url={return_url}'

        response = self.client.get(base_url + url_params)
        self.assertBulkActionForm(response, url)

    def test_allowed_bulk_actions(self):
        url = reverse('bookmarks:index')
        response = self.client.get(url)
        html = response.content.decode()

        self.assertInHTML(f'''
          <select name="bulk_action" class="form-select select-sm">
            <option value="bulk_archive">Archive</option>
            <option value="bulk_delete">Delete</option>
            <option value="bulk_tag">Add tags</option>
            <option value="bulk_untag">Remove tags</option>
            <option value="bulk_read">Mark as read</option>
            <option value="bulk_unread">Mark as unread</option>
          </select>
        ''', html)

    def test_allowed_bulk_actions_with_sharing_enabled(self):
        user_profile = self.user.profile
        user_profile.enable_sharing = True
        user_profile.save()

        url = reverse('bookmarks:index')
        response = self.client.get(url)
        html = response.content.decode()

        self.assertInHTML(f'''
          <select name="bulk_action" class="form-select select-sm">
            <option value="bulk_archive">Archive</option>
            <option value="bulk_delete">Delete</option>
            <option value="bulk_tag">Add tags</option>
            <option value="bulk_untag">Remove tags</option>
            <option value="bulk_read">Mark as read</option>
            <option value="bulk_unread">Mark as unread</option>
            <option value="bulk_share">Share</option>
            <option value="bulk_unshare">Unshare</option>
          </select>
        ''', html)

<<<<<<< HEAD
    def test_apply_search_preferences(self):
        # no params
        response = self.client.post(reverse('bookmarks:index'))
        self.assertEqual(response.status_code, 302)
        self.assertEqual(response.url, reverse('bookmarks:index'))

        # some params
        response = self.client.post(reverse('bookmarks:index'), {
            'q': 'foo',
            'sort': BookmarkSearch.SORT_TITLE_ASC,
        })
        self.assertEqual(response.status_code, 302)
        self.assertEqual(response.url, reverse('bookmarks:index') + '?q=foo&sort=title_asc')

        # params with default value are removed
        response = self.client.post(reverse('bookmarks:index'), {
            'q': 'foo',
            'user': '',
            'sort': BookmarkSearch.SORT_ADDED_DESC,
            'shared': BookmarkSearch.FILTER_SHARED_OFF,
            'unread': BookmarkSearch.FILTER_UNREAD_YES,
        })
        self.assertEqual(response.status_code, 302)
        self.assertEqual(response.url, reverse('bookmarks:index') + '?q=foo&unread=yes')

        # page is removed
        response = self.client.post(reverse('bookmarks:index'), {
            'q': 'foo',
            'page': '2',
            'sort': BookmarkSearch.SORT_TITLE_ASC,
        })
        self.assertEqual(response.status_code, 302)
        self.assertEqual(response.url, reverse('bookmarks:index') + '?q=foo&sort=title_asc')

    def test_save_search_preferences(self):
        user_profile = self.user.profile

        # no params
        self.client.post(reverse('bookmarks:index'), {
            'save': '',
        })
        user_profile.refresh_from_db()
        self.assertEqual(user_profile.search_preferences, {
            'sort': BookmarkSearch.SORT_ADDED_DESC,
            'shared': BookmarkSearch.FILTER_SHARED_OFF,
            'unread': BookmarkSearch.FILTER_UNREAD_OFF,
        })

        # with param
        self.client.post(reverse('bookmarks:index'), {
            'save': '',
            'sort': BookmarkSearch.SORT_TITLE_ASC,
        })
        user_profile.refresh_from_db()
        self.assertEqual(user_profile.search_preferences, {
            'sort': BookmarkSearch.SORT_TITLE_ASC,
            'shared': BookmarkSearch.FILTER_SHARED_OFF,
            'unread': BookmarkSearch.FILTER_UNREAD_OFF,
        })

        # add a param
        self.client.post(reverse('bookmarks:index'), {
            'save': '',
            'sort': BookmarkSearch.SORT_TITLE_ASC,
            'unread': BookmarkSearch.FILTER_UNREAD_YES,
        })
        user_profile.refresh_from_db()
        self.assertEqual(user_profile.search_preferences, {
            'sort': BookmarkSearch.SORT_TITLE_ASC,
            'shared': BookmarkSearch.FILTER_SHARED_OFF,
            'unread': BookmarkSearch.FILTER_UNREAD_YES,
        })

        # remove a param
        self.client.post(reverse('bookmarks:index'), {
            'save': '',
            'unread': BookmarkSearch.FILTER_UNREAD_YES,
        })
        user_profile.refresh_from_db()
        self.assertEqual(user_profile.search_preferences, {
            'sort': BookmarkSearch.SORT_ADDED_DESC,
            'shared': BookmarkSearch.FILTER_SHARED_OFF,
            'unread': BookmarkSearch.FILTER_UNREAD_YES,
        })

        # ignores non-preferences
        self.client.post(reverse('bookmarks:index'), {
            'save': '',
            'q': 'foo',
            'user': 'john',
            'page': '3',
            'sort': BookmarkSearch.SORT_TITLE_ASC,
        })
        user_profile.refresh_from_db()
        self.assertEqual(user_profile.search_preferences, {
            'sort': BookmarkSearch.SORT_TITLE_ASC,
            'shared': BookmarkSearch.FILTER_SHARED_OFF,
            'unread': BookmarkSearch.FILTER_UNREAD_OFF,
        })
=======
    def test_url_encode_bookmark_actions_url(self):
        url = reverse('bookmarks:index') + '?q=%23foo'
        response = self.client.get(url)
        html = response.content.decode()
        soup = self.make_soup(html)
        actions_form = soup.select('form.bookmark-actions')[0]

        self.assertEqual(actions_form.attrs['action'],
                         '/bookmarks/action?q=%23foo&return_url=%2Fbookmarks%3Fq%3D%2523foo')
>>>>>>> 4a2642f1
<|MERGE_RESOLUTION|>--- conflicted
+++ resolved
@@ -309,7 +309,6 @@
           </select>
         ''', html)
 
-<<<<<<< HEAD
     def test_apply_search_preferences(self):
         # no params
         response = self.client.post(reverse('bookmarks:index'))
@@ -409,7 +408,7 @@
             'shared': BookmarkSearch.FILTER_SHARED_OFF,
             'unread': BookmarkSearch.FILTER_UNREAD_OFF,
         })
-=======
+
     def test_url_encode_bookmark_actions_url(self):
         url = reverse('bookmarks:index') + '?q=%23foo'
         response = self.client.get(url)
@@ -418,5 +417,4 @@
         actions_form = soup.select('form.bookmark-actions')[0]
 
         self.assertEqual(actions_form.attrs['action'],
-                         '/bookmarks/action?q=%23foo&return_url=%2Fbookmarks%3Fq%3D%2523foo')
->>>>>>> 4a2642f1
+                         '/bookmarks/action?q=%23foo&return_url=%2Fbookmarks%3Fq%3D%2523foo')