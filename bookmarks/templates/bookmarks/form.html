--- conflicted
+++ resolved
@@ -95,23 +95,12 @@
   {% endif %}
   <div class="divider"></div>
   <div class="form-group d-flex justify-between">
-<<<<<<< HEAD
-    <div>
-      {% if auto_close %}
-        <input type="submit" value="Save and close" class="btn btn-primary btn-wide">
-      {% else %}
-        <input type="submit" value="Save" class="btn btn-primary btn btn-primary btn-wide">
-      {% endif %}
-    </div>
-    <a href="{{ cancel_url }}" class="btn">Nevermind</a>
-=======
     {% if form.is_auto_close %}
       <input type="submit" value="Save and close" class="btn btn-primary btn-wide">
     {% else %}
       <input type="submit" value="Save" class="btn btn-primary btn btn-primary btn-wide">
     {% endif %}
     <a href="{{ return_url }}" class="btn">Nevermind</a>
->>>>>>> f1acb4f7
   </div>
   <script type="application/javascript">
     /**
@@ -160,12 +149,7 @@
         toggleLoadingIcon(urlInput, true);
 
         const websiteUrl = encodeURIComponent(urlInput.value);
-<<<<<<< HEAD
-        const requestUrl = `{% url 'bookmarks:api-root' %}bookmarks/check?url=${websiteUrl}`;
-
-=======
         const requestUrl = `{% url 'linkding:api-root' %}bookmarks/check?url=${websiteUrl}`;
->>>>>>> f1acb4f7
         fetch(requestUrl)
           .then(response => response.json())
           .then(data => {
