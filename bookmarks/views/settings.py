--- conflicted
+++ resolved
@@ -1,19 +1,20 @@
 import logging
 import time
 from functools import lru_cache
+
 import requests
 from django.conf import settings as django_settings
 from django.contrib import messages
 from django.contrib.auth.decorators import login_required
 from django.db.models import prefetch_related_objects
-from django.http import HttpResponse, HttpResponseRedirect
+from django.http import HttpResponseRedirect, HttpResponse
 from django.shortcuts import render
 from django.urls import reverse
 from rest_framework.authtoken.models import Token
 
-from bookmarks.models import (Bookmark, FeedToken,
-                              UserProfileForm)
-from bookmarks.services import exporter, importer, tasks
+from bookmarks.models import Bookmark, BookmarkSearch, UserProfileForm, FeedToken
+from bookmarks.services import exporter, tasks
+from bookmarks.services import importer
 from bookmarks.utils import app_version
 
 logger = logging.getLogger(__name__)
@@ -50,18 +51,6 @@
     except (KeyError, AttributeError):
         logged_in_via_django = True
 
-<<<<<<< HEAD
-    return render(request, 'settings/general.html', {
-        'form': profile_form,
-        'enable_refresh_favicons': enable_refresh_favicons,
-        'update_profile_success_message': update_profile_success_message,
-        'refresh_favicons_success_message': refresh_favicons_success_message,
-        'import_success_message': import_success_message,
-        'import_errors_message': import_errors_message,
-        'version_info': version_info,
-        'show_change_password': logged_in_via_django,
-    })
-=======
     return render(
         request,
         "settings/general.html",
@@ -73,9 +62,9 @@
             "import_success_message": import_success_message,
             "import_errors_message": import_errors_message,
             "version_info": version_info,
+            "show_change_password": logged_in_via_django,
         },
     )
->>>>>>> 4bee104b
 
 
 def update_profile(request):
