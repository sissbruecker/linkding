--- conflicted
+++ resolved
@@ -19,27 +19,15 @@
 from django.urls import path, include
 
 from bookmarks.admin import linkding_admin_site
-from siteroot.settings.base import LD_ENABLE_OIDC
-from .settings import ALLOW_REGISTRATION, DEBUG
+from .settings import ALLOW_REGISTRATION, DEBUG, LD_ENABLE_OIDC
 
 urlpatterns = [
-<<<<<<< HEAD
-    path('admin/', linkding_admin_site.urls),
-    path('login/', auth_views.LoginView.as_view(redirect_authenticated_user=True,
-                                                extra_context=dict(allow_registration=ALLOW_REGISTRATION,enable_oidc=LD_ENABLE_OIDC)),
-         name='login'),
-    path('logout/', auth_views.LogoutView.as_view(), name='logout'),
-    path('change-password/', auth_views.PasswordChangeView.as_view(), name='change_password'),
-    path('password-change-done/', auth_views.PasswordChangeDoneView.as_view(), name='password_change_done'),
-    path('', include('bookmarks.urls')),
-    path('oidc/', include('mozilla_django_oidc.urls')),
-=======
     path("admin/", linkding_admin_site.urls),
     path(
         "login/",
         auth_views.LoginView.as_view(
             redirect_authenticated_user=True,
-            extra_context=dict(allow_registration=ALLOW_REGISTRATION),
+            extra_context=dict(allow_registration=ALLOW_REGISTRATION, enable_oidc=LD_ENABLE_OIDC),
         ),
         name="login",
     ),
@@ -55,8 +43,10 @@
         name="password_change_done",
     ),
     path("", include("bookmarks.urls")),
->>>>>>> 4bee104b
 ]
+
+if LD_ENABLE_OIDC:
+    urlpatterns.append(path('oidc/', include('mozilla_django_oidc.urls')))
 
 if settings.LD_CONTEXT_PATH:
     urlpatterns = [path(settings.LD_CONTEXT_PATH, include(urlpatterns))]
